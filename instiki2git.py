import os,errno
import ConfigParser
import pymysql.cursors
from dulwich.repo import Repo as git_repo
import click

def load_repo(repo_path):
  """
  Load git repository at the given path, initializing if necessary.

  Inputs:
    * repo_path (str): a path to the output repository
  Output:
    * repo (dulwich.repo.Repo): the git repository
  """
  try:
    os.mkdir(repo_path)
  except OSError as e:
    if e.errno == errno.EEXIST:
      pass
    else:
      raise e
  try:
    repo = git_repo.init(repo_path)
  except OSError as e:
    if e.errno == errno.EEXIST:
      repo = git_repo(repo_path)
    else:
      raise e
  return repo

def load_new_revisions(db_config, web_id, latest_revision_id=0):
  """
  Load all revisions, using the given database configuration to connect.  If a
  `latest_revision_id` is provided, only loads revisions committed after that.
  """
  db_conn = pymysql.connect(host=db_config["host"],
                            user=db_config["user"],
                            password=db_config["password"],
                            db=db_config["db"],
                            charset=db_config["charset"],
                            cursorclass=pymysql.cursors.DictCursor)
  try:
    with db_conn.cursor() as cursor:
      query = ("SELECT r.id,r.page_id,r.author,r.ip,r.revised_at,r.content,p.name"
        " FROM revisions r INNER JOIN pages p ON (r.page_id=p.id)"
        " WHERE r.web_id=%s AND r.id>%s"
        " ORDER BY r.id") % (web_id, latest_revision_id)
      cursor.execute(query)
      revisions = cursor.fetchall()
  finally:
    db_conn.close()
  return revisions

def commit_revisions_to_repo(repo, revisions, latest_revision_file):
  """
  Commits a set of revisions to the given git repository.

  Inputs:
    * repo (dulwich.repo.Repo): the git repository
    * revisions ([dict]): the revisions, as a list of dictionaries
    * latest_revision_file (file): the file where latest_revision_id is stored
  Output: none
  """
<<<<<<< HEAD

  for rev in revisions:
    with open("%s/%s" % (repo.path, rev["page_id"]), "wb") as f:
      f.write(rev["content"].encode("utf8"))
    repo.stage(["%d".encode("utf8")])
=======
  for rev in revisions:
    with open("%s/%s" % (repo.path, rev["page_id"]), "wb") as f:
      f.write(rev["content"].encode("utf8"))
    repo.stage(["%d" % rev["page_id"]])
>>>>>>> d971e0d7
    commit_msg = """Revision ID: %s
Revision date: %s
Page name: %s
Author: %s
IP address: %s""" % (rev["id"], rev["revised_at"], rev["name"], rev["author"],
      rev["ip"])
    commit_author = "%s <>" % rev["author"]
    
    repo.do_commit(commit_msg.encode("utf8"), commit_author.encode("utf8"))
<<<<<<< HEAD
    latest_revision_file.write(str(rev["id"]))

def load_and_commit_new_revisions(repo_path, db_config, web_id,
  latest_revision_file):
  try:
    latest_revision_id = int(latest_revision_file.read())
  except ValueError:
    latest_revision_id = 0
=======
    with click.open_file(latest_revision_file, 'w') as f_:
      f_.write(str(rev["id"]))

def read_latest_revision_id(latest_revision_file):
  if os.path.exists(latest_revision_file):
    with open(latest_revision_file, 'r') as f:
      try:
        latest_revision_id = int(f.read())
      except ValueError:
        latest_revision_id = 0
  else:
    return 0

def load_and_commit_new_revisions(repo_path, db_config, web_id,
  latest_revision_file):
  latest_revision_id = read_latest_revision_id(latest_revision_file)
>>>>>>> d971e0d7
  revs = load_new_revisions(db_config, web_id, latest_revision_id)

  repo = load_repo(repo_path)
  commit_revisions_to_repo(repo, revs, latest_revision_file)

@click.command()
@click.option("--config-file",
  type=click.Path(exists=True),
  default=os.path.expanduser("~/.instiki2git"),
  help="Path to configuration file.")
@click.option("--latest-revision-file",
  type=click.Path(),
  default="/tmp/instiki2git",
  help="Path to a file containing the ID of the last committed revision.")
def cli(config_file, latest_revision_file):
  config_parser = ConfigParser.RawConfigParser()
  config_parser.read(config_file)
  repo_path = config_parser.get("repository", "path")
  db_config = {"host": config_parser.get("database", "host"),
    "db": config_parser.get("database", "db"),
    "user": config_parser.get("database", "user"),
    "password": config_parser.get("database", "password"),
    "charset": config_parser.get("database", "charset")}
  web_id = config_parser.get("web", "id")
<<<<<<< HEAD
  if os.path.exists(latest_revision_file):
    with click.open_file(latest_revision_file, "r+") as f:
      load_and_commit_new_revisions(repo_path, db_config, web_id, f)
  else:
    with click.open_file(latest_revision_file, "w+") as f:
      load_and_commit_new_revisions(repo_path, db_config, web_id, f)
=======
  load_and_commit_new_revisions(repo_path, db_config, web_id,
    latest_revision_file)
>>>>>>> d971e0d7
<|MERGE_RESOLUTION|>--- conflicted
+++ resolved
@@ -62,18 +62,7 @@
     * latest_revision_file (file): the file where latest_revision_id is stored
   Output: none
   """
-<<<<<<< HEAD
-
-  for rev in revisions:
-    with open("%s/%s" % (repo.path, rev["page_id"]), "wb") as f:
-      f.write(rev["content"].encode("utf8"))
-    repo.stage(["%d".encode("utf8")])
-=======
-  for rev in revisions:
-    with open("%s/%s" % (repo.path, rev["page_id"]), "wb") as f:
-      f.write(rev["content"].encode("utf8"))
     repo.stage(["%d" % rev["page_id"]])
->>>>>>> d971e0d7
     commit_msg = """Revision ID: %s
 Revision date: %s
 Page name: %s
@@ -83,16 +72,6 @@
     commit_author = "%s <>" % rev["author"]
     
     repo.do_commit(commit_msg.encode("utf8"), commit_author.encode("utf8"))
-<<<<<<< HEAD
-    latest_revision_file.write(str(rev["id"]))
-
-def load_and_commit_new_revisions(repo_path, db_config, web_id,
-  latest_revision_file):
-  try:
-    latest_revision_id = int(latest_revision_file.read())
-  except ValueError:
-    latest_revision_id = 0
-=======
     with click.open_file(latest_revision_file, 'w') as f_:
       f_.write(str(rev["id"]))
 
@@ -109,7 +88,6 @@
 def load_and_commit_new_revisions(repo_path, db_config, web_id,
   latest_revision_file):
   latest_revision_id = read_latest_revision_id(latest_revision_file)
->>>>>>> d971e0d7
   revs = load_new_revisions(db_config, web_id, latest_revision_id)
 
   repo = load_repo(repo_path)
@@ -134,14 +112,5 @@
     "password": config_parser.get("database", "password"),
     "charset": config_parser.get("database", "charset")}
   web_id = config_parser.get("web", "id")
-<<<<<<< HEAD
-  if os.path.exists(latest_revision_file):
-    with click.open_file(latest_revision_file, "r+") as f:
-      load_and_commit_new_revisions(repo_path, db_config, web_id, f)
-  else:
-    with click.open_file(latest_revision_file, "w+") as f:
-      load_and_commit_new_revisions(repo_path, db_config, web_id, f)
-=======
   load_and_commit_new_revisions(repo_path, db_config, web_id,
-    latest_revision_file)
->>>>>>> d971e0d7
+    latest_revision_file)